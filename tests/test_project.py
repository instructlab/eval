# SPDX-License-Identifier: Apache-2.0
# Standard
from importlib.metadata import entry_points

# First Party
from instructlab.eval.evaluator import Evaluator
from instructlab.eval.leaderboard import LeaderboardV2Evaluator
from instructlab.eval.longbench import LongBenchEvaluator
from instructlab.eval.mmlu import MMLUBranchEvaluator, MMLUEvaluator
from instructlab.eval.mt_bench import MTBenchBranchEvaluator, MTBenchEvaluator
from instructlab.eval.ruler import RulerEvaluator


def test_evaluator_eps():
    expected = {
        "mmlu": MMLUEvaluator,
        "mmlu_branch": MMLUBranchEvaluator,
        "mt_bench": MTBenchEvaluator,
        "mt_bench_branch": MTBenchBranchEvaluator,
        "leaderboard_v2": LeaderboardV2Evaluator,
<<<<<<< HEAD
        "longbench": LongBenchEvaluator,
=======
        "ruler": RulerEvaluator,
>>>>>>> e92e5337
    }
    eps = entry_points(group="instructlab.eval.evaluator")
    found = {}
    for ep in eps:
        # different project
        if not ep.module.startswith("instructlab.eval"):
            continue
        evaluator = ep.load()
        assert issubclass(evaluator, Evaluator)
        assert evaluator.name == ep.name
        found[ep.name] = evaluator

    assert found == expected<|MERGE_RESOLUTION|>--- conflicted
+++ resolved
@@ -18,11 +18,8 @@
         "mt_bench": MTBenchEvaluator,
         "mt_bench_branch": MTBenchBranchEvaluator,
         "leaderboard_v2": LeaderboardV2Evaluator,
-<<<<<<< HEAD
         "longbench": LongBenchEvaluator,
-=======
         "ruler": RulerEvaluator,
->>>>>>> e92e5337
     }
     eps = entry_points(group="instructlab.eval.evaluator")
     found = {}
